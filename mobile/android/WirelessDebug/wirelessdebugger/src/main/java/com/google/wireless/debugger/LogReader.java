package com.google.wireless.debugger;

import android.util.Log;
import java.io.BufferedReader;
import java.io.IOException;
import java.io.InputStreamReader;
import java.util.ArrayList;

/**
 * Reads Logcat Logs from the buffer, gathers device metrics from System Monitor and sends them
 * to a server using the WebSocketMessenger.
 * Implements Runnable so it can be run its own thread.
 */
class LogReader implements Runnable {

    private static final String TAG = "Log Reader";
    private final ArrayList<String> mLogs = new ArrayList<>();
    private Boolean mHostAppRunning = true;
    private Boolean mThreadRunning = true;
    private final WebSocketMessenger mWebSocketMessenger;
    private final SystemMonitor systemMonitor;
    private final int totalSystemMemory;
    private final int mUpdateTimeInterval;
    private long mLastSendTime = 0;

    /**
     * Creates LogReader instance if none exists.
     * Creates a new WebSocketMessenger also.
     * @param hostname Server's IP/Host address
     * @param apiKey User's API Key
<<<<<<< HEAD
=======
     * @param appName Name of the application being debugged.
>>>>>>> 753652a8
     * @param timeInterval Time interval between log sends
     */
    LogReader(String hostname, String apiKey, String appName, int timeInterval) {
        mWebSocketMessenger = WebSocketMessenger.buildNewConnection(hostname, apiKey, appName);
        if (mWebSocketMessenger == null) {
            Log.e(TAG, "Failed to create WebSocketMessenger Object");
        }
        mUpdateTimeInterval = timeInterval;
        systemMonitor = new SystemMonitor();
        totalSystemMemory = systemMonitor.getTotalMemory();
    }

    /**
     * Inherited from Runnable. Run on a separate thread.
     * Reads and sends logs and device metrics to the WebSocketMessenger.
     */
    @Override
    public void run() {
        if (mWebSocketMessenger == null) {
            Log.e(TAG, "No WebSocketMessengerObject, exiting.");
            mThreadRunning = false;
            return;
        }

        try {
            // Clear logcat buffer of any previous data and exit
            Runtime.getRuntime().exec("logcat -c");

            // Start the logcat process
            Process logcatProcess = Runtime.getRuntime().exec("logcat -v threadtime");
            BufferedReader bufferedReader = new BufferedReader(
                    new InputStreamReader(logcatProcess.getInputStream()));

            String logLine = "";

            Log.d(TAG, "Begin Read line in buffer");
            while (mHostAppRunning && mWebSocketMessenger.isRunning()) {
                sendLogsIfReady();

                /* If bufferReader is ready to be read from, read the line then proceed with the
                   remainder of the loop.
                   If not, sleep the thread for 10ms and continue the loop.
                 */
                if (bufferedReader.ready()) {
                    logLine = bufferedReader.readLine();
                } else {
                    try {
                        /* This is mostly a test.  With high accelerometer logging this value
                           the difference between mLogs is about 20 ms, so hopefully a
                           sleep time of 10ms is enough to not miss any mLogs.
                         */
                        Thread.sleep(10);
                    } catch (InterruptedException e) {
                        e.printStackTrace();
                    }
                    continue;
                }

                mWebSocketMessenger.enqueueLog(logLine);
                mLogs.add(logLine);
            }

            bufferedReader.close();
            mWebSocketMessenger.sendEndSessionMessage();
            outputLogs();
        } catch (IOException ioe) {
            Log.e(TAG, "IO Exception Occurred in run() thread " + ioe.toString());
        }

        // Signals to owning service that thread operations are complete
        mThreadRunning = false;
    }

    /**
     * Checks if enough time has passed to send logs through the WebSocketManager.
     */
    private void sendLogsIfReady() {
        long currentTime = System.currentTimeMillis();
        long timeDifference = currentTime - mLastSendTime;
        if (timeDifference > mUpdateTimeInterval && mWebSocketMessenger.isOpen()) {

            mWebSocketMessenger.sendSystemMetrics(
                    systemMonitor.getMemoryUsage(),
                    totalSystemMemory,
                    systemMonitor.getCpuUsage(),
                    systemMonitor.getSentBytesPerSecond(),
                    systemMonitor.getReceivedBytesPerSecond(),
                    currentTime);

            mWebSocketMessenger.sendLogDump();
            mLastSendTime = currentTime;
        }
    }

    /**
     * Temporary function.
     * Called if the app terminates
     */
    private void outputLogs() {
        Log.d(TAG, "BEGIN LOG OUTPUT");
        for (String logLine : mLogs) {
            Log.i(TAG, logLine);
        }
        Log.d(TAG, "END LOG OUTPUT");
    }

    /**
     * Notifies LogReader that the application is no longer running, logging is not longer required.
     */
    void setAppTerminated() {
        mHostAppRunning = false;
    }

    /**
     * Tells the caller if LogReader is still working (reading mLogs or sending them).
     * @return True if it is still running.  False otherwise.
     */
    boolean isThreadRunning() {
        return mThreadRunning;
    }
}<|MERGE_RESOLUTION|>--- conflicted
+++ resolved
@@ -28,10 +28,7 @@
      * Creates a new WebSocketMessenger also.
      * @param hostname Server's IP/Host address
      * @param apiKey User's API Key
-<<<<<<< HEAD
-=======
      * @param appName Name of the application being debugged.
->>>>>>> 753652a8
      * @param timeInterval Time interval between log sends
      */
     LogReader(String hostname, String apiKey, String appName, int timeInterval) {
