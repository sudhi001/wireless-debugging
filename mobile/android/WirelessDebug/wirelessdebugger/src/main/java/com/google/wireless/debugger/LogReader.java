package com.google.wireless.debugger;

import android.util.Log;

import java.io.BufferedReader;
import java.io.IOException;
import java.io.InputStreamReader;
import java.util.ArrayList;

import org.java_websocket.client.WebSocketClient;
import org.java_websocket.handshake.ServerHandshake;
import java.net.URI;
import java.net.URISyntaxException;
import org.json.JSONObject;

class LogReader implements Runnable {

    private static final String TAG = "--- WDB Log Reader ---";
    private ArrayList<String> logs = new ArrayList<>();
    private Boolean hostAppTerminated = false;
    private Boolean threadRunning = true;

    private WebSocketClient mWebSocketClient;

    @Override
    public void run() {
        try {
            // Clear logcat buffer of any previous data and exit
            Runtime.getRuntime().exec("logcat -c");

            Process process = Runtime.getRuntime().exec("logcat -v threadtime");
            BufferedReader bufferedReader = new BufferedReader(
                    new InputStreamReader(process.getInputStream()));

            String line;
            connectWebSocket();
            mWebSocketClient.connect();

            Log.d(TAG, "Begin Read line in buffer");
            while (!hostAppTerminated) {
                line = bufferedReader.readLine();

                if (line == null){
                    try {
                        /* This is mostly a test.  With high accelerometer logging this value
                           the difference between logs is about 20 ms, so hopefully a
                           sleep time of 10ms is enough to not miss any logs.
                         */
                        Thread.sleep(1);
                    } catch (InterruptedException e) {
                        e.printStackTrace();
                    }
                    continue;
                }
                logs.add(line);
                //sendMessage(line);

            }

            outputLogs();
        }
        catch (IOException ioe) {
            Log.e(TAG, "IO Exception Occurred in run() thread " + ioe.toString());
        }

        // Signals to owning service that thread operations are complete
        threadRunning = false;
    }

    /**
     * Temporary function.
     * Called if the app terminates
     */
    void outputLogs()  {
        Log.d(TAG, "BEGIN LOG OUTPUT");
        for (String logLine : logs){
            Log.i(TAG, logLine);
        }
        Log.d(TAG, "END LOG OUTPUT");
    }

<<<<<<< HEAD
    private void connectWebSocket() {
        URI uri;
        try {
            uri = new URI("ws://10.0.2.2:8080/websocket");
        } catch (URISyntaxException e) {
            e.printStackTrace();
            return;
        }

        mWebSocketClient = new WebSocketClient(uri) {
            @Override
            public void onOpen(ServerHandshake serverHandshake) {
                Log.i("Websocket", "Connection opened!");

                JSONObject payload = new JSONObject();
                try {
                    payload.put("Message", "Hello from Android!");
                } catch (Exception e) {
                    Log.e("Websocket", e.toString());
                }
                mWebSocketClient.send(payload.toString());
            }

            @Override
            public void onMessage(String s) {
                Log.i("Websocket", "I got a message!");
            }

            @Override
            public void onClose(int i, String s, boolean b) {
                Log.i("Websocket", "Closed " + s);
            }

            @Override
            public void onError(Exception e) {
                Log.i("Websocket", "Error " + e.getMessage());
            }
        };
        //mWebSocketClient.connect();
    }

    public void sendMessage(String logContent) {
        JSONObject payload = new JSONObject();
        try {
            payload.put("Message", logContent);
        } catch (Exception e) {
            Log.e("Websocket", e.toString());
        }
        mWebSocketClient.send(payload.toString());
    }
=======
    void setAppTerminated()  {
        hostAppTerminated = true;
    }

    boolean isThreadRunning()  {
        return threadRunning;
    }

>>>>>>> d2795a26
}<|MERGE_RESOLUTION|>--- conflicted
+++ resolved
@@ -79,7 +79,6 @@
         Log.d(TAG, "END LOG OUTPUT");
     }
 
-<<<<<<< HEAD
     private void connectWebSocket() {
         URI uri;
         try {
@@ -130,7 +129,6 @@
         }
         mWebSocketClient.send(payload.toString());
     }
-=======
     void setAppTerminated()  {
         hostAppTerminated = true;
     }
@@ -139,5 +137,4 @@
         return threadRunning;
     }
 
->>>>>>> d2795a26
 }