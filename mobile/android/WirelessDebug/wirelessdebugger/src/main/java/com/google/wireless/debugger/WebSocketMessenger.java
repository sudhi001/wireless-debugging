package com.google.wireless.debugger;

import android.os.Build;
import android.util.Log;
import org.java_websocket.client.WebSocketClient;
import org.java_websocket.handshake.ServerHandshake;
import org.json.JSONException;
import org.json.JSONObject;
import java.net.URI;
import java.net.URISyntaxException;
import java.util.ArrayList;

import javax.annotation.CheckForNull;

/**
 * Creates a WebSocket connection with a specified server and sends packaged logs.
 */
class WebSocketMessenger extends WebSocketClient {

    private static final String TAG = "Web Socket Messenger";
    private final ArrayList<String> mLogsToSend;
    private final String mApiKey;
    private boolean mRunning;

    /**
     * Creates a new WebSocketMessenger using the specified address.
     * If the address is invalid this function will return null.
     * @param socketAddress: The address (hostname or IP) of the WebSocket connection.
     * @return A new WebSocket messenger object, or null if the URI is invalid.
     */
    @CheckForNull
    public static WebSocketMessenger buildNewConnection(String socketAddress, String apiKey) {
        URI uri;
        Log.i(TAG, "URI: " + socketAddress);
        try {
            uri = new URI("ws://" + socketAddress + "/ws");
        } catch (URISyntaxException e) {
            e.printStackTrace();
            return null;
        }

        return new WebSocketMessenger(uri, apiKey);
    }

    /**
     * Constructs a new WebSocketMessenger object and attempts to establish a connection.
     * @param uri: Specifies address of the WebSocket connection.
     */
    private WebSocketMessenger(URI uri, String apiKey) {
        super(uri);
        mLogsToSend = new ArrayList<>();
        mApiKey = apiKey;
        connect();
        mRunning = true;
    }

    /**
     * Callback function for when a connection is opened.
     * @param serverHandshake
     */
    @Override
    public void onOpen(ServerHandshake serverHandshake) {
        Log.i(TAG, "Connection opened!");

        JSONObject payload = new JSONObject();

        StringBuilder deviceNameBuilder = new StringBuilder();
        deviceNameBuilder.append(Build.MANUFACTURER);
        deviceNameBuilder.append(" ");
        deviceNameBuilder.append(Build.MODEL);
        deviceNameBuilder.append(" ");
        deviceNameBuilder.append(Build.DEVICE);

        try {
            payload.put("messageType", "startSession");
            payload.put("osType", "Android");
            payload.put("apiKey", mApiKey);
            payload.put("deviceName", deviceNameBuilder.toString());
<<<<<<< HEAD
            payload.put("appName", "NOT IMPLEMENTED");
=======
            payload.put("appName", R.string.app_name);
>>>>>>> 196aec52
        } catch (JSONException e) {
            Log.e(TAG, e.toString());
        }
        send(payload.toString());
    }

    /**
     * Needs to be implemented for WebSocketClient.
     * However, we will never receive messages, so this is unused.
     * @param s, The received message.
     */
    @Override
    public void onMessage(String s) {
    }

    /**
     * Called by the parent when the web socket connection is closed.
     */
    @Override
    public void onClose(int i, String s, boolean b) {
        mRunning = false;
        Log.i(TAG, "Closed " + s);
    }

    /**
     * Called by the parent if a web socket error occurs.
     */
    @Override
    public void onError(Exception e) {
        mRunning = false;
        Log.e(TAG, "Error " + e.getMessage());
    }

    /**
     * Takes all the logs from the array list and places them all in a JSON object.
     * Clears the list then sends the the JSON object to the server.
     */
    public void sendLogDump() {
        if (mLogsToSend.isEmpty()) {
            return;
        }

        JSONObject payload = new JSONObject();
        try {
            payload.put("messageType", "logDump");
            payload.put("osType", "Android");

            String queuedLogs = "";

            // Copy the array list to prevent possible race conditions when sending/enqueuing logs
            ArrayList<String> logsToSendCopy = new ArrayList<>(mLogsToSend);
            mLogsToSend.clear();

            for (String logLine : logsToSendCopy) {
                queuedLogs += logLine + "\n";
            }
            payload.put("rawLogData", queuedLogs);
        } catch (JSONException e) {
            Log.e(TAG, e.toString());
        }

<<<<<<< HEAD
        // TODO: Handle WebsocketNotConnectedException
=======
>>>>>>> 196aec52
        send(payload.toString());
    }

    /**
     * Places logLine in a queue to be sent to the server.
     * @param logLine Raw log to be sent.
     */
    public void enqueueLog(String logLine) {
        mLogsToSend.add(logLine);
<<<<<<< HEAD
    }

    public void sendSystemMetrics(int memUsed, int memTotal, double cpuUsage, double
            bytesSentPerSec, double
            bytesReceivedPerSec, long timeStamp) {
        JSONObject payload = new JSONObject();
        try {
            payload.put("messageType", "deviceMetrics");
            payload.put("osType", "Android");
            payload.put("timeStamp", timeStamp);
            payload.put("cpuUsage", cpuUsage);
            payload.put("memUsage", memUsed);
            payload.put("memTotal", memTotal);
            payload.put("netSentPerSec", bytesSentPerSec);
            payload.put("netReceivePerSec", bytesReceivedPerSec);
        } catch (JSONException e) {
            Log.e(TAG, e.toString());
        }

        // TODO: Handle WebsocketNotConnectedException
        send(payload.toString());
=======
>>>>>>> 196aec52
    }

    /**
     * Returns weather or not the connection is mRunning.
     * @return True if there is a connection, false otherwise.
     */
    public boolean isRunning() {
        return mRunning;
    }
}<|MERGE_RESOLUTION|>--- conflicted
+++ resolved
@@ -76,11 +76,8 @@
             payload.put("osType", "Android");
             payload.put("apiKey", mApiKey);
             payload.put("deviceName", deviceNameBuilder.toString());
-<<<<<<< HEAD
             payload.put("appName", "NOT IMPLEMENTED");
-=======
-            payload.put("appName", R.string.app_name);
->>>>>>> 196aec52
+
         } catch (JSONException e) {
             Log.e(TAG, e.toString());
         }
@@ -142,10 +139,7 @@
             Log.e(TAG, e.toString());
         }
 
-<<<<<<< HEAD
         // TODO: Handle WebsocketNotConnectedException
-=======
->>>>>>> 196aec52
         send(payload.toString());
     }
 
@@ -155,7 +149,6 @@
      */
     public void enqueueLog(String logLine) {
         mLogsToSend.add(logLine);
-<<<<<<< HEAD
     }
 
     public void sendSystemMetrics(int memUsed, int memTotal, double cpuUsage, double
@@ -177,8 +170,6 @@
 
         // TODO: Handle WebsocketNotConnectedException
         send(payload.toString());
-=======
->>>>>>> 196aec52
     }
 
     /**
