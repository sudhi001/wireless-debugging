--- conflicted
+++ resolved
@@ -110,36 +110,7 @@
         ArrayList<String> logsToSendCopy = new ArrayList<>(mLogsToSend);
         mLogsToSend.clear();
 
-        try {
-<<<<<<< HEAD
-            send(createLogMessageObject(logsToSendCopy).toString());
-        } catch (WebsocketNotConnectedException wse) {
-            Log.e(TAG, wse.toString());
-
-            if (mFailedSendsRemaining > 0) {
-                mLogsToSend.addAll(logsToSendCopy);
-                mFailedSendsRemaining--;
-            } else {
-                Log.e(TAG, "Failed to send data, stopping.");
-                mRunning = false;
-            }
-        }
-=======
-            payload.put("messageType", "logDump");
-            payload.put("osType", "Android");
-
-            String queuedLogs = "";
-
-            for (String logLine : logsToSendCopy) {
-                queuedLogs += logLine + "\n";
-            }
-            payload.put("rawLogData", queuedLogs);
-        } catch (JSONException e) {
-            Log.e(TAG, e.toString());
-        }
-
-        sendWithRetries(payload.toString(), logsToSendCopy);
->>>>>>> 9fc332dc
+        sendWithRetries(createLogMessageObject(logsToSendCopy).toString(), logsToSendCopy);
     }
 
     /**
@@ -159,29 +130,20 @@
         sendAndCatch(createEndSessionObject().toString());
     }
 
-<<<<<<< HEAD
-    public void sendSystemMetrics(int memUsed, int memTotal, double cpuUsage, double
-            bytesSentPerSec, double bytesReceivedPerSec, long timeStamp) {
-
-        String payload = createSystemMetricsObject(memUsed, memTotal, cpuUsage, bytesSentPerSec,
-                bytesReceivedPerSec, timeStamp).toString();
-=======
+    /**
+     * Sends system metrics through the web socket to the server.
+     * @param memUsed Memory currently being used.
+     * @param memTotal Total memory on the system.
+     * @param cpuUsage CPU Usage as a double.
+     * @param bytesSentPerSec Number of bytes sent per second.
+     * @param bytesReceivedPerSec Number of bytes received per second.
+     * @param timeStamp Time the metrics were collected in ms UTC.
+     */
     public void sendSystemMetrics(int memUsed, int memTotal, double cpuUsage,
             double bytesSentPerSec, double bytesReceivedPerSec, long timeStamp) {
-        JSONObject payload = new JSONObject();
-        try {
-            payload.put("messageType", "deviceMetrics");
-            payload.put("osType", "Android");
-            payload.put("timeStamp", timeStamp);
-            payload.put("cpuUsage", cpuUsage);
-            payload.put("memUsage", memUsed);
-            payload.put("memTotal", memTotal);
-            payload.put("netSentPerSec", bytesSentPerSec);
-            payload.put("netReceivePerSec", bytesReceivedPerSec);
-        } catch (JSONException e) {
-            Log.e(TAG, e.toString());
-        }
->>>>>>> 9fc332dc
+
+        String payload = createSystemMetricsObject(memUsed, memTotal, cpuUsage, bytesSentPerSec,
+                    bytesReceivedPerSec, timeStamp).toString();
 
         sendAndCatch(payload);
     }
