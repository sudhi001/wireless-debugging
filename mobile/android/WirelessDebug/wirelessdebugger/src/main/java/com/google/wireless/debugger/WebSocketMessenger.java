--- conflicted
+++ resolved
@@ -21,25 +21,20 @@
     private final ArrayList<String> mLogsToSend;
     private final String mApiKey;
     private boolean mRunning;
-<<<<<<< HEAD
     private int mFailedSendsRemaining;
-=======
     private String mHostAppName;
->>>>>>> ab6657e9
 
     /**
      * Creates a new WebSocketMessenger using the specified address.
      * If the address is invalid this function will return null.
      * @param socketAddress: The address (hostname or IP) of the WebSocket connection.
+     * @param apiKey: User's API key.
+     * @param appName: Name of the application being debugged.
      * @return A new WebSocket messenger object, or null if the URI is invalid.
      */
     @CheckForNull
-<<<<<<< HEAD
-    public static WebSocketMessenger buildNewConnection(String socketAddress, String apiKey) {
-=======
     public static WebSocketMessenger buildNewConnection(String socketAddress, String apiKey,
                                                         String appName) {
->>>>>>> ab6657e9
         URI uri;
         Log.i(TAG, "URI: " + socketAddress);
         try {
@@ -49,30 +44,18 @@
             return null;
         }
 
-<<<<<<< HEAD
-        return new WebSocketMessenger(uri, apiKey);
-=======
         return new WebSocketMessenger(uri, apiKey, appName);
->>>>>>> ab6657e9
     }
 
     /**
      * Constructs a new WebSocketMessenger object and attempts to establish a connection.
      * @param uri: Specifies address of the WebSocket connection.
      */
-<<<<<<< HEAD
-    private WebSocketMessenger(URI uri, String apiKey) {
-        super(uri);
-        mLogsToSend = new ArrayList<>();
-        mApiKey = apiKey;
-        mFailedSendsRemaining = 10;
-=======
     private WebSocketMessenger(URI uri, String apiKey, String appName) {
         super(uri);
         mLogsToSend = new ArrayList<>();
         mApiKey = apiKey;
         mHostAppName = appName;
->>>>>>> ab6657e9
         connect();
         mRunning = true;
     }
@@ -99,21 +82,12 @@
             payload.put("osType", "Android");
             payload.put("apiKey", mApiKey);
             payload.put("deviceName", deviceNameBuilder.toString());
-<<<<<<< HEAD
             payload.put("appName", R.string.app_name);
         } catch (JSONException e) {
             Log.e(TAG, e.toString());
         }
 
         sendAndCatch(payload.toString());
-=======
-            payload.put("appName", mHostAppName);
-        } catch (JSONException e) {
-            Log.e(TAG, e.toString());
-        }
-        // TODO(Reece): Handle WebsocketNotConnectedException
-        send(payload.toString());
->>>>>>> ab6657e9
     }
 
     /**
@@ -152,13 +126,10 @@
             return;
         }
 
-<<<<<<< HEAD
         // Copy the array list to prevent possible race conditions when sending/enqueuing logs
         ArrayList<String> logsToSendCopy = new ArrayList<>(mLogsToSend);
         mLogsToSend.clear();
 
-=======
->>>>>>> ab6657e9
         JSONObject payload = new JSONObject();
         try {
             payload.put("messageType", "logDump");
@@ -166,13 +137,6 @@
 
             String queuedLogs = "";
 
-<<<<<<< HEAD
-=======
-            // Copy the array list to prevent possible race conditions when sending/enqueuing logs
-            ArrayList<String> logsToSendCopy = new ArrayList<>(mLogsToSend);
-            mLogsToSend.clear();
-
->>>>>>> ab6657e9
             for (String logLine : logsToSendCopy) {
                 queuedLogs += logLine + "\n";
             }
@@ -181,7 +145,6 @@
             Log.e(TAG, e.toString());
         }
 
-<<<<<<< HEAD
         try {
             send(payload.toString());
         } catch (WebsocketNotConnectedException wse) {
@@ -195,10 +158,6 @@
                 mRunning = false;
             }
         }
-=======
-        // TODO(Reece): Handle WebsocketNotConnectedException
-        send(payload.toString());
->>>>>>> ab6657e9
     }
 
     /**
@@ -209,7 +168,6 @@
         mLogsToSend.add(logLine);
     }
 
-<<<<<<< HEAD
     /**
      * Sends a message to server indicating all logs have been send and the session is over.
      * Also checks to see if all the logs queued have been sent by calling sendLogDump().
@@ -220,7 +178,13 @@
         JSONObject payload = new JSONObject();
         try {
             payload.put("messageType", "endSession");
-=======
+        } catch (JSONException e) {
+            Log.e(TAG, e.toString());
+        }
+
+        sendAndCatch(payload.toString());
+    }
+
     public void sendSystemMetrics(int memUsed, int memTotal, double cpuUsage, double
             bytesSentPerSec, double
             bytesReceivedPerSec, long timeStamp) {
@@ -234,17 +198,11 @@
             payload.put("memTotal", memTotal);
             payload.put("netSentPerSec", bytesSentPerSec);
             payload.put("netReceivePerSec", bytesReceivedPerSec);
->>>>>>> ab6657e9
-        } catch (JSONException e) {
-            Log.e(TAG, e.toString());
-        }
-
-<<<<<<< HEAD
+        } catch (JSONException e) {
+            Log.e(TAG, e.toString());
+        }
+
         sendAndCatch(payload.toString());
-=======
-        // TODO(Reece): Handle WebsocketNotConnectedException
-        send(payload.toString());
->>>>>>> ab6657e9
     }
 
     /**
@@ -254,7 +212,6 @@
     public boolean isRunning() {
         return mRunning;
     }
-<<<<<<< HEAD
 
     /**
      * Sends data across the websocket and catches a WebsocketNotConnected exception if thrown.
@@ -268,6 +225,4 @@
             mRunning = false;
         }
     }
-=======
->>>>>>> ab6657e9
 }