package com.google.wireless.debugger;

import android.app.Service;
import android.content.Context;
import android.content.Intent;
import android.os.IBinder;
import android.support.annotation.Nullable;
import android.util.Log;

/**
 * Wireless Debugger is a background service that run for the lifetime of the app it is attached to.
 * During this time it will send device logs to a server.
 * To start this service use the WirelessDebugger start method.
 */
public class WirelessDebugger extends Service {

    private static WirelessDebugger mWirelessDebuggerInstance;

    private static final String TAG = "Wireless Debugger";
    // Extras to pass arguments to the intent that starts the service
    private static final String HOSTNAME_EXTRA = "hostname";
    private static final String TIME_INTERVAL_EXTRA = "time_interval";
    private static final String API_KEY_EXTRA = "api_key";

    private Context mHostAppContext;
    private LogReader mLogReader;

    /**
     * Starts wireless debugging for the calling application.
     * @param hostname IP/domain of the server to send logs to
     * @param apiKey API Key given from the web interface
     * @param appContext Context of the calling application (use getApplicationContext())
     */
    public static void start(String hostname, String apiKey, Context appContext) {
        if (mWirelessDebuggerInstance == null) {
            mWirelessDebuggerInstance = new WirelessDebugger(hostname, apiKey, 200, appContext);
        }
    }

    /**
     * Starts wireless debugging for the calling application.
     * @param hostnameResId IP/domain of the server to send logs to, given as resource ID
     * @param apiKeyResId API Key given from the web interface, given as resource ID
     * @param appContext Context of the calling application (use getApplicationContext())
     */
    public static void start(int hostnameResId, int apiKeyResId, Context appContext) {
        String hostname = appContext.getResources().getString(hostnameResId);
        String apiKey = appContext.getResources().getString(apiKeyResId);
        start(hostname, apiKey, appContext);
    }

    /**
     * Starts wireless debugging for the calling application.
     * @param hostname IP/domain of the server to send logs to
     * @param apiKey API Key given from the web interface
     * @param appContext Context of the calling application (use getApplicationContext())
     * @param timeInterval Time (in ms) to wait between sending logs to the server
     */
    public static void start(String hostname, String apiKey, Context appContext, int timeInterval) {
        if (mWirelessDebuggerInstance == null) {
            mWirelessDebuggerInstance = new WirelessDebugger(hostname, apiKey, timeInterval,
                    appContext);
        }
    }

    /**
     * Starts wireless debugging for the calling application.
     * @param hostnameResId IP/domain of the server to send logs to, given as resource ID
     * @param apiKeyResId API Key given from the web interface, given as resource ID
     * @param appContext Context of the calling application (use getApplicationContext())
     * @param timeInterval Time (in ms) to wait between sending logs to the server
     */
    public static void start(int hostnameResId, int apiKeyResId, Context appContext, int
            timeInterval) {
        String hostname = appContext.getResources().getString(hostnameResId);
        String apiKey = appContext.getResources().getString(apiKeyResId);
        start(hostname, apiKey, appContext, timeInterval);
    }

    /**
     * @Private 
     * Private Constructor that starts the WirelessDebugger service.
     * @param hostname Server IP/Hostname
     * @param apiKey API Key given from the web interface
     * @param timeInterval Time Interval between sending logs
     * @param appContext Hosting application's context
     */
    private WirelessDebugger(String hostname, String apiKey, int timeInterval, Context appContext) {
        Intent startIntent = new Intent(appContext, this.getClass());
        startIntent.putExtra(HOSTNAME_EXTRA, hostname);
        startIntent.putExtra(TIME_INTERVAL_EXTRA, timeInterval);
        startIntent.putExtra(API_KEY_EXTRA, apiKey);
<<<<<<< HEAD
=======
        mHostAppContext = appContext;
>>>>>>> ab6657e9
        appContext.startService(startIntent);
    }

    /**
     * Required by Android
     * DO NOT CALL
     */
    public WirelessDebugger() {}

    /**
     * Called by the OS after startService(Intent) is called.
     * Creates and starts the log reading background thread
     * @param intent Intent used to start the service (must contain host and time interval extras)
     * @param flags Used by OS
     * @param startId Used by OS
     * @return Integer telling the OS how to handle the service if it exits.
     */
    @Override
    public int onStartCommand(Intent intent, int flags, int startId) {
        Log.d(TAG, "Service Started");
        // Create and start threads
        String hostname = intent.getStringExtra(HOSTNAME_EXTRA);
        int timeInterval = intent.getIntExtra(TIME_INTERVAL_EXTRA, 200);
        String apiKey = intent.getStringExtra(API_KEY_EXTRA);
<<<<<<< HEAD
        mLogReader = new LogReader(hostname, apiKey, timeInterval);
=======
        String hostAppName = mHostAppContext.getPackageName();
        mLogReader = new LogReader(hostname, apiKey, hostAppName, timeInterval);
>>>>>>> ab6657e9
        Thread logThread = new Thread(mLogReader);
        logThread.start();

        // Prevents OS from attempting to restart the service if it is killed
        return START_NOT_STICKY;
    }

    /**
     * Called when the hosting application is removed. (swiped away on the multi-taking menu)
     * Will need to research further if this is the best way to stop the logging
     * @param rootIntent
     */
    @Override
    public void onTaskRemoved(Intent rootIntent) {
        super.onTaskRemoved(rootIntent);
        Log.d(TAG, "Service Stopped, Task Removed");
        mLogReader.setAppTerminated();
        while (mLogReader.isThreadRunning()){
            // Wait for mLogReader to finish sending logs
            // Probably should set timeouts for this
        }
        stopSelf();
    }

    @Override
    public void onDestroy() {
        // Debugging Only
        Log.d(TAG, "Service Destroyed");
    }

    /**
     * Wireless Debugger runs as an unbound service, thus this method is not needed
     */
    @Nullable
    @Override
    public IBinder onBind(Intent intent) {
        return null;
    }
}<|MERGE_RESOLUTION|>--- conflicted
+++ resolved
@@ -90,10 +90,7 @@
         startIntent.putExtra(HOSTNAME_EXTRA, hostname);
         startIntent.putExtra(TIME_INTERVAL_EXTRA, timeInterval);
         startIntent.putExtra(API_KEY_EXTRA, apiKey);
-<<<<<<< HEAD
-=======
         mHostAppContext = appContext;
->>>>>>> ab6657e9
         appContext.startService(startIntent);
     }
 
@@ -118,12 +115,8 @@
         String hostname = intent.getStringExtra(HOSTNAME_EXTRA);
         int timeInterval = intent.getIntExtra(TIME_INTERVAL_EXTRA, 200);
         String apiKey = intent.getStringExtra(API_KEY_EXTRA);
-<<<<<<< HEAD
-        mLogReader = new LogReader(hostname, apiKey, timeInterval);
-=======
         String hostAppName = mHostAppContext.getPackageName();
         mLogReader = new LogReader(hostname, apiKey, hostAppName, timeInterval);
->>>>>>> ab6657e9
         Thread logThread = new Thread(mLogReader);
         logThread.start();
 
