<html py:extends="master.xhtml" py:strip="True">
<head py:block="head" py:strip="True">
  <title py:block="master_title">Home</title>
</head>

<body py:block="body" py:strip="True">
  <div class="row">
<<<<<<< HEAD
    <div class="col-md-8">
      <table class="table table-hover table-condensed table-bordered log-table">
        <tr>
          <th>Time</th>
          <th>Tag</th>
          <th>Type</th>
          <th>Log Text</th>
        </tr>
      </table>
=======
    <div class="col-md-12">
      <p>Select <strong>Current Session</strong> to see currently streaming logs.</p>
      <p>Select <strong>Historical Sessions</strong> to see historical logs if applicable</p>
      <p>Your Api Key is: <p class="api-key"></p></p>
>>>>>>> 53ce5d8a
    </div>
    <div class="col-md-4">
      <div class="metricsGraph">
        <h4>CPU Usage</h4>
        <canvas id="cpuUsageGraph">
        </canvas>
      </div>

      <div class="metricsGraph">
        <h4>Memory Usage</h4>
        <canvas id="memUsageGraph"></canvas>
      </div>

      <div class="metricsGraph">
        <div class="row">
          <div class="col-md-8">
            <h4>Network Usage</h4>
          </div>
          <div class="col-md-4">
            <span id="send">Sent</span><span id="receive">Received</span>
          </div>
        </div>
        <canvas class="metricsGraph" id="netUsageGraph"></canvas>
      </div>
    </div>
  </div>
</body>
</html><|MERGE_RESOLUTION|>--- conflicted
+++ resolved
@@ -5,46 +5,10 @@
 
 <body py:block="body" py:strip="True">
   <div class="row">
-<<<<<<< HEAD
-    <div class="col-md-8">
-      <table class="table table-hover table-condensed table-bordered log-table">
-        <tr>
-          <th>Time</th>
-          <th>Tag</th>
-          <th>Type</th>
-          <th>Log Text</th>
-        </tr>
-      </table>
-=======
     <div class="col-md-12">
       <p>Select <strong>Current Session</strong> to see currently streaming logs.</p>
       <p>Select <strong>Historical Sessions</strong> to see historical logs if applicable</p>
       <p>Your Api Key is: <p class="api-key"></p></p>
->>>>>>> 53ce5d8a
-    </div>
-    <div class="col-md-4">
-      <div class="metricsGraph">
-        <h4>CPU Usage</h4>
-        <canvas id="cpuUsageGraph">
-        </canvas>
-      </div>
-
-      <div class="metricsGraph">
-        <h4>Memory Usage</h4>
-        <canvas id="memUsageGraph"></canvas>
-      </div>
-
-      <div class="metricsGraph">
-        <div class="row">
-          <div class="col-md-8">
-            <h4>Network Usage</h4>
-          </div>
-          <div class="col-md-4">
-            <span id="send">Sent</span><span id="receive">Received</span>
-          </div>
-        </div>
-        <canvas class="metricsGraph" id="netUsageGraph"></canvas>
-      </div>
     </div>
   </div>
 </body>
