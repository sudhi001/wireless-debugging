@import '_widb-variables.scss';

// Correct the weird issues with the navbar styling
.navbar-default {
  .navbar-right {
    margin-right: 0;
  }

  .dropdown-menu > li > a:hover {
    color: white;
  }
}

/* Because of the floating nav bar */
body {
  padding-top: 70px;
}

/* Footer styling */
.footer {
  margin-top: 45px;
  padding: 35px 30px 36px;
  border-top: 1px solid #e5e5e5;

  p {
    margin-bottom: 0;
    color: $gray;
  }
}

/* Dot separator */
span.dot-sep {
  padding: 0 5px;
}

<<<<<<< HEAD
.metricsGraph {
  font-weight: 700;
  font-size: 16px;

  span {
    font-weight: bold;
    font-size: 14px;
  }

  #send {
    color: $sent-network-usage;
    margin-right: 15px;
  }

  #receive {
    color: $received-network-usage;
  }
=======
/* Historical Table is padded */
#historical-choices td {
  padding: 10px;
>>>>>>> 53ce5d8a
}<|MERGE_RESOLUTION|>--- conflicted
+++ resolved
@@ -33,7 +33,6 @@
   padding: 0 5px;
 }
 
-<<<<<<< HEAD
 .metricsGraph {
   font-weight: 700;
   font-size: 16px;
@@ -51,9 +50,9 @@
   #receive {
     color: $received-network-usage;
   }
-=======
+}
+
 /* Historical Table is padded */
 #historical-choices td {
   padding: 10px;
->>>>>>> 53ce5d8a
 }