/**
* @fileoverview Contains code for graphing device metrics using D3
*/

class MetricGrapher {
  /** Initializes the graphs for device metrics using chart.js.
   * @param {string=} cpuCanvasId
   * @param {string=} memoryCanvasId
   * @param {string=} networkCanvasId
   */
  constructor(cpuCanvasId, memoryCanvasId, networkCanvasId) {
    let timeInterval = 0.2;
    // 30 seconds times sample rate gives number of metrics recorded.
    let recordedTime = 30 * (1 / timeInterval);

    /** @private @const Number */
    this.BYTE_CONVERSION = 1024.0;

    /** @private @const {Array<number>} */
    this.cpuUsageHistory_ = [];
    /** @private @const {Array<number>} */
    this.memoryUsageHistory_ = [];
    /** @private @const {Array<number>} */
    this.networkSentHistory_ = [];
    /** @private @const {Array<number>} */
    this.networkReceiveHistory_ = [];
    /** @private @const {Array<number>} */
    this.xAxisScale_ = [];
    /** @private @const {object} */
    this.metrics = {
      cpuUsage: 0.0,
      memUsage: 0,
      memTotal: 0,
      netSentPerSec: 0,
      netReceivePerSec: 0,
    }

    this.initializeData(recordedTime);

    let cpuGraphCanvas = $(`#${cpuCanvasId}`)[0].getContext('2d');
    let memoryGraphCanvas = $(`#${memoryCanvasId}`)[0].getContext('2d');
    let networkGraphCanvas = $(`#${networkCanvasId}`)[0].getContext('2d');

    /** @public @const {!Chart} */
    this.cpuGraph = new Chart(cpuGraphCanvas, {
      type: 'line',
      data: {
        labels: this.xAxisScale_,
        datasets: [
          this.generateDataset_(this.cpuUsageHistory_ ,"#3cba9f"),
        ]
      },
      options: this.generateOptions_(100)
    });

    /** @public @const {!Chart} */
    this.memoryGraph = new Chart(memoryGraphCanvas, {
      type: 'line',
      data: {
        labels: this.xAxisScale_,
        datasets: [
          this.generateDataset_(this.memoryUsageHistory_ ,"#3e95cd"),
        ]
      },
      options: this.generateOptions_(1024)
    });

    /** @public @const {!Chart} */
    this.networkGraph = new Chart(networkGraphCanvas, {
      type: 'line',
      fullWidth: true,
      data: {
        labels: this.xAxisScale_,
        datasets: [
          this.generateDataset_(this.networkSentHistory_ ,"#4EE9E4"),
          this.generateDataset_(this.networkReceiveHistory_ ,"#8e5ea2")
        ]
      },
      options: this.generateOptions_(1000)
    });
  }

  /**
   * Sets the private variable this.metrics to the metrics passed in.
   * @param {object} metricsObject
   */
  setMetrics(metricsObject) {
    this.metrics = metricsObject;
  }

  /**
   * Adds null values to arrays that are initially graphed before actual
   * metrics recieved.
   * @param {number} recordedTime
   */
  initializeData(recordedTime) {
    //Adding null values to data points initially graphed
    for (let i = 0; i < recordedTime; i++) {
      this.cpuUsageHistory_.push(null);
      this.memoryUsageHistory_.push(null);
      this.networkSentHistory_.push(null);
      this.networkReceiveHistory_.push(null);
      // x values generated based on time (previous 30 seconds)
      this.xAxisScale_.push((recordedTime - i) / 5);
    }
    this.xAxisScale_[recordedTime] = 0;
  }

  /**
   * Updates the data that is graphed as the metric information is received.
   */
  render() {
    this.cpuUsageHistory_.push(this.metrics.cpuUsage * 100);
    this.cpuUsageHistory_.shift();

    // Divided by 1024 to convert from KB to MB.
    this.memoryUsageHistory_.push(this.metrics.memUsage /
      this.BYTE_CONVERSION);
    this.memoryUsageHistory_.shift();

    // Divided by 1024 to convert from Bytes to KB.
    this.networkSentHistory_.push(this.metrics.netSentPerSec /
      this.BYTE_CONVERSION);
    this.networkSentHistory_.shift();

    this.networkReceiveHistory_.push(this.metrics.netReceivePerSec /
      this.BYTE_CONVERSION);
    this.networkReceiveHistory_.shift();

    this.cpuGraph.data.datasets[0].data = this.cpuUsageHistory_;
    this.memoryGraph.data.datasets[0].data = this.memoryUsageHistory_;
    this.networkGraph.data.datasets[0].data = this.networkSentHistory_;
    this.networkGraph.data.datasets[1].data = this.networkReceiveHistory_;

    this.cpuGraph.update();
    this.memoryGraph.update();
    this.networkGraph.update();
  }

  /**
   * Generates the style of a graph given the max y value.
   * @param {number} suggestedMax
   * @return {object}
   */
  generateOptions_(suggestedMax) {
    return {
      legend: {
        display: false
       },
       scales: {
         xAxes: [{
          display: true,
          ticks: {
            maxTicksLimit: 10.1,
            max: 0,
            min: 30,
          }
        }],
        yAxes: [{
        display: true,
        ticks: {
          suggestedMax: suggestedMax,
          beginAtZero: true,
        }
        }]
      },
      tooltips: {
        enabled: false,
      },
      hover: {
        mode: null
      },
      animation: {
<<<<<<< HEAD
          duration: 0,
=======
            duration: 0,
>>>>>>> ed3b7652
        },
    }
  }

  /**
   * Generates style of the line to be graphed.
   * @param {number} data
   * @param {Array<number>} color
   */
  generateDataset_(data, color) {
    return {
      data: data,
      borderColor: color,
      borderWidth: 2,
      fill: true,
      pointRadius: 0.01,
    }
  }
}<|MERGE_RESOLUTION|>--- conflicted
+++ resolved
@@ -171,12 +171,8 @@
         mode: null
       },
       animation: {
-<<<<<<< HEAD
-          duration: 0,
-=======
-            duration: 0,
->>>>>>> ed3b7652
-        },
+        duration: 0,
+      },
     }
   }
 
