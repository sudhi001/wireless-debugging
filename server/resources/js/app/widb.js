/**
 * Licensed under http://www.apache.org/licenses/LICENSE-2.0 <see LICENSE file>
 * @fileoverview This contains the main app logic
 */

/**
 * Creates a table from log data received through WebSockets
 * @class
 */
class WirelessDebug {
  /** Initialize the app */
  constructor() {
    /** @private @const {!jQuery} */
    this.logTable_ = $('.log-table');

    /** @private @const {?WebSocket} */
    this.ws_ = null;
  }

  /**
   * Opens a WebSocket connection to the server
   */
  start() {
    this.ws_ = new WebSocket(`ws://${location.host}/ws`);
    this.ws_.onopen = () => this.websocketOnOpen();
    this.ws_.onmessage = (message) => this.websocketOnMessage(message);
  }

  /** Handles WebSocket opening */
  websocketOnOpen() {
    // Extract the api key from the cookies on the web page.
    let cookieStrings = document.cookie.replace(/['"]+/g, '').split(';');
    let apiKey = '';
    for(let i = 0; i < cookieStrings.length; i++) {
      let [cookieKey, cookieVal] = cookieStrings[i].trim().split('=');
      if (cookieKey == 'api_key') {
        apiKey = cookieVal;
        break;
      }
    }

    let payload = {
      messageType: 'associateUser',
<<<<<<< HEAD
      apiKey: apiKey || '',
=======
      apiKey: ''
>>>>>>> 114ebbf3
    };

    this.ws_.send(JSON.stringify(payload));
  }

  /** Decodes the WebSocket message and adds to table */
  websocketOnMessage(message) {
    let messageData = JSON.parse(message.data);
    if (messageData.messageType === 'logData') {
      for (let entry of messageData.logEntries) {
        this.logTable_.append(this.renderLog(entry));
      }
      $('#log-table').DataTable();
    }
  }

  /** Formats new table entries from log data */
  renderLog(logEntry) {
    let color = {
      'Warning': 'warning',
      'Error': 'danger',
    };

    return `<tr class="${color[logEntry.logType]}">
    <td>${logEntry.time}</td>
    <td>${logEntry.tag}</td>
    <td>${logEntry.logType}</td>
    <td>${logEntry.text}</td>
    </tr>`;
  }
}

/** When the document has been loaded, start Widb */
$(document).ready(() => {
  new WirelessDebug().start();
});<|MERGE_RESOLUTION|>--- conflicted
+++ resolved
@@ -41,11 +41,7 @@
 
     let payload = {
       messageType: 'associateUser',
-<<<<<<< HEAD
       apiKey: apiKey || '',
-=======
-      apiKey: ''
->>>>>>> 114ebbf3
     };
 
     this.ws_.send(JSON.stringify(payload));
