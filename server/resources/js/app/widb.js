/**
 * Licensed under http://www.apache.org/licenses/LICENSE-2.0 <see LICENSE file>
 *
 * @fileoverview This contains the main app logic
 */

/**
 * Creates a table from log data received through WebSockets
 * @class
 */
class WirelessDebug {
  /** Initialize the app */
  constructor() {
    /** @private @const {!jQuery} */
    this.logTable_ = $('.log-table');
    this.apiKey_ = $('.api-key');

    /** @private @const {!jQuery} */
    this.metricsTable_ = $('.metrics-table');

    /** @private @const {?WebSocket} */
    this.ws_ = null;

    this.metricGrapher = new MetricGrapher("cpuUsageGraph", "memUsageGraph", "netUsageGraph");
    this.metricGrapher.render();
  }

  /**
   * Opens a WebSocket connection to the server
   */
  start() {
    this.ws_ = new WebSocket(`ws://${location.host}/ws`);
    this.ws_.onopen = () => this.websocketOnOpen();
    this.ws_.onmessage = (message) => this.websocketOnMessage(message);
  }

  /** Handles WebSocket opening */
  websocketOnOpen() {
    // Extract the api key from the cookies on the web page.
    let cookieStrings = document.cookie.replace(/['"]+/g, '').split(';');
    let apiKey = '';
    for(let i = 0; i < cookieStrings.length; i++) {
      let [cookieKey, cookieVal] = cookieStrings[i].trim().split('=');
      if (cookieKey === 'api_key') {
        apiKey = cookieVal;
        break;
      }
    }

    let payload = {
      messageType: 'associateUser',
<<<<<<< HEAD
      apiKey: 'api_key',
=======
      apiKey: apiKey || '',
>>>>>>> 53ce5d8a
    };

    this.ws_.send(JSON.stringify(payload));

    // Get all the devices for historical sessions.
    let data = {
      'apiKey': payload.apiKey,
    };
    $.ajax({
      url: '/deviceList',
      data: data,
      dataType: 'json',
      cache: false,
      success: function(data) {
        if (data.success) {
          $('#device').append('<option value="None"></option>');
          for (let i of data.devices) {
            $('#device').append(`<option value="${i}">${i}</option>`);
          }
        }
        else {
          $('#main-page').html('<p>No Datastore</p>');
        }
      }
    });
  }

  /** Decodes the WebSocket message and adds to table */
  websocketOnMessage(message) {
    let messageData = JSON.parse(message.data);

    if (messageData.messageType === 'logData') {
      this.logTable_.append(messageData.logEntries);
      $('#log-table').DataTable();
    }
    if (messageData.messageType === 'apiKey') {
      this.apiKey_.append(messageData.user);
    }

    if (messageData.messageType === 'deviceMetrics') {
      this.metricGrapher.setMetrics(messageData);
      this.metricGrapher.render();
    }
  }

  /** Formats new table entries from log data */
  renderLog(logEntry) {
    let color = {
      'Warning': 'warning',
      'Error': 'danger',
    };

    return `<tr class="${color[logEntry.logType]}">
    <td>${logEntry.time}</td>
    <td>${logEntry.tag}</td>
    <td>${logEntry.logType}</td>
    <td>${logEntry.text}</td>
    </tr>`;
  }

  renderMetrics(metrics) {
    return `<tr>
    <td>${metrics.cpuUsage}</td>
    <td>${metrics.timeStamp}</td>
    <td>${metrics.memUsage}</td>
    </tr>`;
  }
}

/** When the document has been loaded, start Widb */
$(document).ready(() => {
  new WirelessDebug().start();
  let api_key = $('#api-key');
  let device = $('#device');
  let app = $('#app');
  let time = $('#start-time');
  device.on('change', () => {
    let chosen_device = device.val();
    // Gets rid of old data but keeps table structure.
    let data_table = $('#historical-log-table').DataTable();
    data_table.destroy();
    if (chosen_device !== 'None') {
      $('#hidden-dev-alias').css('display', 'block');
      $('#hidden-app').css('display', 'block');
      $('#hidden-app-alias').css('display', 'none');
      $('#dev-alias').val('');
      $('#hidden-start').css('display', 'none');
      let data = {
        'apiKey': api_key.html(),
        'device': chosen_device,
      };
      $.ajax({
        url: '/appList',
        data: data,
        cache: false,
        success: function(data) {
          app.empty();
          time.empty();
          $('#historical-log-table tbody tr').remove();
          app.append('<option value="None"></option>');
          for (let i of data.apps) {
            app.append(`<option value="${i}">${i}</option>`);
          }
        },
      });
    } else {
      $('#hidden-dev-alias').css('display', 'none');
      $('#hidden-app').css('display', 'none');
      $('#hidden-start').css('display', 'none');
      $('#historical-log-table tbody tr').remove();
    }
  });
  app.on('change', () => {
    let chosen_app = app.val();
    // Gets rid of old data but keeps table structure.
    data_table = $('#historical-log-table').DataTable();
    data_table.destroy();
    if (chosen_app !== 'None') {
      $('#hidden-app-alias').css('display', 'block');
      $('#hidden-start').css('display', 'block');
      $('#app-alias').val('');
      let data = {
        'apiKey': api_key.html(),
        'device': device.val(),
        'app': chosen_app,
      };
      $.ajax({
        url: '/sessionList',
        data: data,
        cache: false,
        success: function(data) {
          time.empty();
          $('#historical-log-table tbody tr').remove();
          time.append('<option value="None"></option>');
          for (let i of data.starttimes) {
            time.append(`<option value="${i}">${i}</option>`);
          }
        },
      });
    } else {
      $('#hidden-app-alias').css('display', 'none');
      $('#hidden-start').css('display', 'none');
      $('#historical-log-table tbody tr').remove();
    }
  });

  time.on('change', () => {
    let chosen_starttime = time.val();
    // Gets rid of old data but keeps table structure.
    data_table = $('#historical-log-table').DataTable();
    data_table.destroy();
    $('#historical-log-table tbody tr').remove();
    if (chosen_starttime !== 'None') {
      let data = {
        'apiKey': api_key.html(),
        'device': device.val(),
        'app': app.val(),
        'starttime': chosen_starttime,
      };
      $.ajax({
        url: '/logs',
        data: data,
        cache: false,
        success: function(data) {
          $('#historical-log-table').append(data.logs);
          data_table = $('#historical-log-table').DataTable();
        },
      });
    }
  });

  $('#device-alias').click(function(e) {
    e.preventDefault();
    let data = {
      'apiKey': api_key.html(),
      'device': device.val(),
      'alias': $('#dev-alias').val(),
    };
    $.ajax({
      url: '/aliasDevice',
      data: data,
      success: function(data) {
        if (data.dev_success) {
          window.location.reload();
        } else {
          alert('Device Alias needs to be unique');
        }
      },
    });
  });

  $('#appname-alias').click(function(e) {
    e.preventDefault();
    let data = {
      'apiKey': api_key.html(),
      'device': device.val(),
      'app': app.val(),
      'alias': $('#app-alias').val(),
    };
    $.ajax({
      url: '/aliasApp',
      data: data,
      success: function(data) {
        if (data.app_success) {
          window.location.reload();
        } else {
          alert('App Alias needs to be unique');
        }
      },
    });
  });

  $('#clear-datastore').click(function(e) {
    e.preventDefault();
    $.ajax({
      url: '/clearDatastore',
      success: window.location.reload()
    });
  });
});<|MERGE_RESOLUTION|>--- conflicted
+++ resolved
@@ -49,11 +49,7 @@
 
     let payload = {
       messageType: 'associateUser',
-<<<<<<< HEAD
-      apiKey: 'api_key',
-=======
       apiKey: apiKey || '',
->>>>>>> 53ce5d8a
     };
 
     this.ws_.send(JSON.stringify(payload));
