# Licensed under http://www.apache.org/licenses/LICENSE-2.0 <see LICENSE file>
"""
WebSocket Controller
"""

import json
import time
import controller

from bottle import route, request, abort
from geventwebsocket import WebSocketError

from parsing_lib import LogParser, MetricsHTML
from helpers import util

# Store a dictionary of string -> function
<<<<<<< HEAD
_ws_routes = {}  # pylint: disable=invalid-name
_web_interface_ws_connections = {}  # pylint: disable=invalid-name
=======
_ws_routes = {}
# TODO: Reverse map to go API key -> websocket, rather than websocket -> API key
_web_interface_ws_connections = {}
>>>>>>> 196aec52


@route('/ws')
def handle_websocket():
    """ Handle an incomming WebSocket connection.

    This function handles incomming WebSocket connections and waits for
    incomming messages from the connection. When a message is recieved, it
    calls the appropriate function.
    """

    websocket = request.environ.get('wsgi.websocket')
    if not websocket:
        abort(400, 'Expected WebSocket request.')

<<<<<<< HEAD
    websocket_metadata = {}
=======
    _websocket_metadata = {}
>>>>>>> 196aec52

    print('connection received')

    while not websocket.closed:
        try:
            message = websocket.receive()
            if message is None:
                continue

            decoded_message = json.loads(message)
            message_type = decoded_message['messageType']
            if message_type is None:
                # TODO: blow up
                pass

<<<<<<< HEAD
            new_metadata = _ws_routes[message_type](decoded_message, websocket,
                                                    websocket_metadata)

            if new_metadata is not None:
                websocket_metadata = {**websocket_metadata, **new_metadata}

=======
            _ws_routes[message_type](decoded_message, websocket,
                                     _websocket_metadata)
>>>>>>> 196aec52
        except WebSocketError:
            break

    if websocket in _web_interface_ws_connections:
        del _web_interface_ws_connections[websocket]


def ws_router(message_type):
    """ Provide a decorator for adding functions to the _ws_route dictionary """

    def decorator(function):
        _ws_routes[message_type] = function

    return decorator


@ws_router('startSession')
def start_session(message, websocket, metadata):
<<<<<<< HEAD
    """ Marks the start of a logging session,
        and attaches metadata to the websocket receiving the raw logs
    """

    metadata = {**metadata, **message}

    for key in ('apiKey', 'osType', 'deviceName', 'appName'):
        if key not in metadata:
            raise KeyError('startSession message requires %s parameter.' % key)

    return metadata
=======
    """ Marks the start of a logging session, and attaches metadata to the
        websocket receiving the raw logs.
    """

    # There's probably a better way to do this and it should be refactored
    for attribute, value in message.items():
        metadata[attribute] = value
>>>>>>> 196aec52


@ws_router('logDump')
def log_dump(message, websocket, metadata):
    """ Handles Log Dumps from the Mobile API

    When a log dump comes in from the Mobile API, this function takes the raw
    log data, parses it and sends the parsed data to all connected web clients.

    Args:
        message: the decoded JSON message from the Mobile API
        websocket: the full websocket connection
    """
<<<<<<< HEAD
    """ TEMPORARY
    parsed_logs = LogParser.parse(message)

    api_key = metadata["apiKey"]
=======

    parsed_logs = LogParser.parse(message)

    api_key = metadata.get('apiKey', '')

    # At first glance this looks like a copy, but this is actually grabbing the
    # keys from a dict.
    web_ws_connections = [ws for ws in _web_interface_ws_connections]
    associated_websockets = ( 
        controller.user_management_interface.find_associated_websockets(api_key,
            web_ws_connections))

    for connection in associated_websockets:
        connection.send(util.serialize_to_json(parsed_logs))
>>>>>>> 196aec52

    # At first glance this looks like a copy,
    # but this is actually grabbing the keys from a dict
    web_ws_connections = [ws for ws in _web_interface_ws_connections]
    associated_websockets = (
        controller.user_management_interface.find_associated_websockets(
            api_key, web_ws_connections))

<<<<<<< HEAD
    for connection in associated_websockets:
        connection.send(util.serialize_json(parsed_logs))
    """

@ws_router('endSession')
def end_session(message, websocket, metadata):
=======
@ws_router('endSession')
def end_session(message, websocket, metadata):
    # TODO: Accept an end session message and notify the database to stop adding
    #       entries to the current log. 
>>>>>>> 196aec52
    print("currently defunct")


@ws_router('associateUser')
def associate_user(message, websocket, metadata):
    """ Associates a WebSocket connection with a session

    When a browser requests to be associated with a session, add the associated
    WebSocket connection to the list connections for that session.

    Args:
        message: the decoded JSON message from the Mobile API
        websocket: the full websocket connection
    """

    # TODO: Currently we only have one session, when we implement multiple
    #       connections, modify this to handle it
<<<<<<< HEAD
    _web_interface_ws_connections[websocket] = message['apiKey']


@ws_router('deviceMetrics')
def associate_user(message, websocket, metadata):

    web_ws_connections = [ws for ws in _web_interface_ws_connections]
    associated_websockets = (
        controller.user_management_interface.find_associated_websockets(
            metadata["apiKey"], web_ws_connections))

    for connection in associated_websockets:
        connection.send(json.dumps(MetricsHTML.to_html(message)))
=======
    _web_interface_ws_connections[websocket] = message['apiKey']
>>>>>>> 196aec52
<|MERGE_RESOLUTION|>--- conflicted
+++ resolved
@@ -14,14 +14,9 @@
 from helpers import util
 
 # Store a dictionary of string -> function
-<<<<<<< HEAD
-_ws_routes = {}  # pylint: disable=invalid-name
-_web_interface_ws_connections = {}  # pylint: disable=invalid-name
-=======
 _ws_routes = {}
 # TODO: Reverse map to go API key -> websocket, rather than websocket -> API key
 _web_interface_ws_connections = {}
->>>>>>> 196aec52
 
 
 @route('/ws')
@@ -37,11 +32,7 @@
     if not websocket:
         abort(400, 'Expected WebSocket request.')
 
-<<<<<<< HEAD
-    websocket_metadata = {}
-=======
     _websocket_metadata = {}
->>>>>>> 196aec52
 
     print('connection received')
 
@@ -57,17 +48,8 @@
                 # TODO: blow up
                 pass
 
-<<<<<<< HEAD
-            new_metadata = _ws_routes[message_type](decoded_message, websocket,
-                                                    websocket_metadata)
-
-            if new_metadata is not None:
-                websocket_metadata = {**websocket_metadata, **new_metadata}
-
-=======
             _ws_routes[message_type](decoded_message, websocket,
                                      _websocket_metadata)
->>>>>>> 196aec52
         except WebSocketError:
             break
 
@@ -86,19 +68,6 @@
 
 @ws_router('startSession')
 def start_session(message, websocket, metadata):
-<<<<<<< HEAD
-    """ Marks the start of a logging session,
-        and attaches metadata to the websocket receiving the raw logs
-    """
-
-    metadata = {**metadata, **message}
-
-    for key in ('apiKey', 'osType', 'deviceName', 'appName'):
-        if key not in metadata:
-            raise KeyError('startSession message requires %s parameter.' % key)
-
-    return metadata
-=======
     """ Marks the start of a logging session, and attaches metadata to the
         websocket receiving the raw logs.
     """
@@ -106,7 +75,6 @@
     # There's probably a better way to do this and it should be refactored
     for attribute, value in message.items():
         metadata[attribute] = value
->>>>>>> 196aec52
 
 
 @ws_router('logDump')
@@ -120,12 +88,6 @@
         message: the decoded JSON message from the Mobile API
         websocket: the full websocket connection
     """
-<<<<<<< HEAD
-    """ TEMPORARY
-    parsed_logs = LogParser.parse(message)
-
-    api_key = metadata["apiKey"]
-=======
 
     parsed_logs = LogParser.parse(message)
 
@@ -134,13 +96,12 @@
     # At first glance this looks like a copy, but this is actually grabbing the
     # keys from a dict.
     web_ws_connections = [ws for ws in _web_interface_ws_connections]
-    associated_websockets = ( 
+    associated_websockets = (
         controller.user_management_interface.find_associated_websockets(api_key,
             web_ws_connections))
 
     for connection in associated_websockets:
         connection.send(util.serialize_to_json(parsed_logs))
->>>>>>> 196aec52
 
     # At first glance this looks like a copy,
     # but this is actually grabbing the keys from a dict
@@ -149,19 +110,10 @@
         controller.user_management_interface.find_associated_websockets(
             api_key, web_ws_connections))
 
-<<<<<<< HEAD
-    for connection in associated_websockets:
-        connection.send(util.serialize_json(parsed_logs))
-    """
-
-@ws_router('endSession')
-def end_session(message, websocket, metadata):
-=======
 @ws_router('endSession')
 def end_session(message, websocket, metadata):
     # TODO: Accept an end session message and notify the database to stop adding
-    #       entries to the current log. 
->>>>>>> 196aec52
+    #       entries to the current log.
     print("currently defunct")
 
 
@@ -179,7 +131,6 @@
 
     # TODO: Currently we only have one session, when we implement multiple
     #       connections, modify this to handle it
-<<<<<<< HEAD
     _web_interface_ws_connections[websocket] = message['apiKey']
 
 
@@ -193,6 +144,4 @@
 
     for connection in associated_websockets:
         connection.send(json.dumps(MetricsHTML.to_html(message)))
-=======
-    _web_interface_ws_connections[websocket] = message['apiKey']
->>>>>>> 196aec52
+        