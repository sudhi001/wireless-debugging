--- conflicted
+++ resolved
@@ -107,12 +107,6 @@
 
     api_key = metadata.get('apiKey', '')
 
-<<<<<<< HEAD
-    # At first glance this looks like a copy, but this is actually grabbing the
-    # keys from a dict.
-    web_ws_connections = [ws for ws in _web_interface_ws_connections]
-=======
->>>>>>> 53ce5d8a
     associated_websockets = (
         controller.user_management_interface.find_associated_websockets(api_key,
             _web_ui_ws_connections))
@@ -135,11 +129,6 @@
 
 @ws_router('endSession')
 def end_session(message, websocket, metadata):
-<<<<<<< HEAD
-    # TODO: Accept an end session message and notify the database to stop adding
-    #       entries to the current log.
-    print("currently defunct")
-=======
     """Set session is over and add to the device/app collection."""
     controller.datastore_interface.set_session_over(
         metadata['apiKey'],
@@ -148,7 +137,6 @@
         metadata['startTime'])
     controller.datastore_interface.add_device_app(
         metadata['apiKey'], metadata['deviceName'], metadata['appName'])
->>>>>>> 53ce5d8a
 
 
 @ws_router('associateUser')
@@ -165,31 +153,6 @@
             received.
     """
 
-<<<<<<< HEAD
-    # TODO: Currently we only have one session, when we implement multiple
-    #       connections, modify this to handle it
-    _web_interface_ws_connections[websocket] = message['apiKey']
-
-
-@ws_router('deviceMetrics')
-def device_metrics(message, websocket, metadata):
-    """ Handles Device Metrics sent from Mobile API
-
-    When device metrics come in from the Mobile API, this function takes the
-    device metrics and sends it to all connect web clients.
-
-    Args:
-        message: the device metrics in a JSON object
-        websocket: the full websocket connection
-    """
-    web_ws_connections = [ws for ws in _web_interface_ws_connections]
-    associated_websockets = (
-        controller.user_management_interface.find_associated_websockets(
-            metadata["apiKey"], web_ws_connections))
-
-    for connection in associated_websockets:
-        connection.send(json.dumps(message))
-=======
     api_key = message['apiKey']
 
     _web_ui_ws_connections.setdefault(api_key, []).append(websocket)
@@ -206,4 +169,22 @@
 
     for connection in associated_websockets:
         connection.send(util.serialize_to_json(web_api_key))
->>>>>>> 53ce5d8a
+
+
+@ws_router('deviceMetrics')
+def device_metrics(message, websocket, metadata):
+    """ Handles Device Metrics sent from Mobile API
+
+    When device metrics come in from the Mobile API, this function takes the
+    device metrics and sends it to all connect web clients.
+
+    Args:
+        message: the device metrics in a JSON object
+        websocket: the full websocket connection
+    """
+    associated_websockets = (
+        controller.user_management_interface.find_associated_websockets(api_key,
+            _web_ui_ws_connections))
+
+    for connection in associated_websockets:
+        connection.send(util.serialize_to_json(message))