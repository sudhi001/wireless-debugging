--- conflicted
+++ resolved
@@ -104,16 +104,8 @@
     parsed_logs = LogParser.parse(message)
 
     api_key = metadata.get('apiKey', '')
-<<<<<<< HEAD
     
     associated_websockets = ( 
-=======
-
-    # At first glance this looks like a copy, but this is actually grabbing the
-    # keys from a dict.
-    web_ws_connections = [ws for ws in _web_interface_ws_connections]
-    associated_websockets = (
->>>>>>> 114ebbf3
         controller.user_management_interface.find_associated_websockets(api_key,
             _web_ui_ws_connections))
 
