"""
WebSocket Controller
"""

import json
import time

from bottle import route, request, abort
from geventwebsocket import WebSocketError

from parsing_lib import LogParser
from helpers import util


# Store a dictionary of string -> function
_ws_routes = {}
_web_interface_ws_connections = []


@route('/ws')
def handle_websocket():
    """ Handle an incomming WebSocket connection.

    This function handles incomming WebSocket connections and waits for
    incomming messages from the connection. When a message is recieved, it
    calls the appropriate function.
    """

    websocket = request.environ.get('wsgi.websocket')
    if not websocket:
        abort(400, 'Expected WebSocket request.')

<<<<<<< HEAD
    print('connection received')
=======
>>>>>>> ba251554
    while not websocket.closed:
        try:
            message = websocket.receive()
            if message is None:
                continue

            decoded_message = json.loads(message)
            messageType = decoded_message['messageType']
            if messageType is None:
                # TODO: blow up
                pass

            _ws_routes[messageType](decoded_message, websocket)
        except WebSocketError:
            break

    # Remove the WebSocket connection from the list once it is closed
    _web_interface_ws_connections.remove(websocket)


def ws_router(messageType):
    """ Provide a decorator for adding functions to the _ws_route dictionary """
    def decorator(function):
        _ws_routes[messageType] = function

    return decorator


@ws_router('logDump')
def log_dump(message, websocket):
    """ Handles Log Dumps from the Mobile API

    When a log dump comes in from the Mobile API, this function takes the raw
    log data, parses it and sends the parsed data to all connected web clients.

    Args:
        message: the decoded JSON message from the Mobile API
        websocket: the full websocket connection
    """
<<<<<<< HEAD
    parsed_logs = LogParser.parse(message)

    for connection in _web_interface_ws_connections:
        connection.send(util.serialize_json(parsed_logs))
=======
    # TODO: This function is entirely a placeholder for testing purposes
    parsed_logs = json.dumps({
        'messageType': 'logData',
        'osType': 'Android',
        'logEntries': [
            {
                'time': '2017-11-06T16:34:41.000Z',
                'text': 'This is not a real error',
                'tag': 'TEST',
                'logType': 'Warning',
            },
            {
                'time': '2017-11-06T16:34:50.000Z',
                'text': 'Cool Log',
                'tag': 'TEST',
                'logType': 'Info',
            },
            {
                'time': '2017-11-06T16:34:55.000Z',
                'text': 'Cool Log',
                'tag': 'TEST',
                'logType': 'Error',
            },
        ]
    })

    for connection in _web_interface_ws_connections:
        connection.send(parsed_logs)
        time.sleep(1)
        connection.send(parsed_logs)
>>>>>>> ba251554


@ws_router('associateSession')
def associate_session(message, websocket):
    """ Associates a WebSocket connection with a session

    When a browser requests to be associated with a session, add the associated
    WebSocket connection to the list connections for that session.

    Args:
        message: the decoded JSON message from the Mobile API
        websocket: the full websocket connection
    """

    # TODO: Currently we only have one session, when we implement multiple
    #       connections, modify this to handle it
    _web_interface_ws_connections.append(websocket)<|MERGE_RESOLUTION|>--- conflicted
+++ resolved
@@ -30,10 +30,8 @@
     if not websocket:
         abort(400, 'Expected WebSocket request.')
 
-<<<<<<< HEAD
     print('connection received')
-=======
->>>>>>> ba251554
+
     while not websocket.closed:
         try:
             message = websocket.receive()
@@ -73,44 +71,10 @@
         message: the decoded JSON message from the Mobile API
         websocket: the full websocket connection
     """
-<<<<<<< HEAD
     parsed_logs = LogParser.parse(message)
 
     for connection in _web_interface_ws_connections:
         connection.send(util.serialize_json(parsed_logs))
-=======
-    # TODO: This function is entirely a placeholder for testing purposes
-    parsed_logs = json.dumps({
-        'messageType': 'logData',
-        'osType': 'Android',
-        'logEntries': [
-            {
-                'time': '2017-11-06T16:34:41.000Z',
-                'text': 'This is not a real error',
-                'tag': 'TEST',
-                'logType': 'Warning',
-            },
-            {
-                'time': '2017-11-06T16:34:50.000Z',
-                'text': 'Cool Log',
-                'tag': 'TEST',
-                'logType': 'Info',
-            },
-            {
-                'time': '2017-11-06T16:34:55.000Z',
-                'text': 'Cool Log',
-                'tag': 'TEST',
-                'logType': 'Error',
-            },
-        ]
-    })
-
-    for connection in _web_interface_ws_connections:
-        connection.send(parsed_logs)
-        time.sleep(1)
-        connection.send(parsed_logs)
->>>>>>> ba251554
-
 
 @ws_router('associateSession')
 def associate_session(message, websocket):
