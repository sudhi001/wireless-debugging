--- conflicted
+++ resolved
@@ -34,13 +34,7 @@
     if not controller.user_management_interface.is_user_logged_in(request):
         redirect('/login_page')
 
-<<<<<<< HEAD
     api_key = controller.user_management_interface.get_api_key_for_user(request)
-=======
-    # TODO: Probably a proper way to give the API key back, like AJAX
-    api_key = controller.user_management_interface.get_api_key_for_user(
-        request)
->>>>>>> 53ce5d8a
 
     return {
         'page': 'index',
@@ -98,26 +92,12 @@
         None
     Returns:
         An HTML webpage containing a UI for the user to log into the website.
-<<<<<<< HEAD
         This function returns a webpage specified by the kajiki view decorator. 
         This function also returns a subcomponent of a webpage that defines the
         format of the login page, which is specified in the user management 
         interface. 
     """
     
-=======
-        This function *will* return a webpage specified by the kajiki view
-        decorator. This function also returns a subcomponent of a webpage that
-        defines the format of the login page, which is specified in the user
-        management interface.
-    """
-    hostname = from_config_yaml('hostname')
-    port = from_config_yaml('port') or 80
-
-    # TODO: Change base_url to be relative URL
-    url = "http://%s:%s" % (hostname, str(port))
-
->>>>>>> 53ce5d8a
     return {
         'login_fields': Markup(
             controller.user_management_interface.get_login_ui()),
