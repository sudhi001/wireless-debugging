--- conflicted
+++ resolved
@@ -3,35 +3,7 @@
 """
 
 from controller import websocket
-<<<<<<< HEAD
-
-class DummySocket:
-    """ A dummy websocket class.
-
-        Acts as a placeholder for websockets for functions that require
-        websockets. Contains the necessary methods, but provides no actual
-        websocket functionality.
-    """
-
-    def __init__(self):
-        self.sent_messages = []
-
-    def send(self, message):
-        """ Tracks the messages sent by send message """
-        self.sent_messages.append(message)
-
-    def receive(self):
-        return {
-            "messageType": "startSession",
-            "apiKey": "f983kDduxhnJDKI22D2Kda",
-            "osType": "Android",
-            "deviceName": "Google Pixel",
-            "appName": "Google Hangouts"
-        }
-
-=======
 from tests.test_classes import DummySocket
->>>>>>> 53ce5d8a
 
 def test_start_session():
     """ Verifies that start session passes all of data from message into
@@ -65,10 +37,5 @@
 
     websocket._ws_routes[message['messageType']](message, socket, _metadata)
 
-<<<<<<< HEAD
-    assert socket in websocket._web_interface_ws_connections
-    assert websocket._web_interface_ws_connections[socket] == message['apiKey']
-=======
     assert message['apiKey'] in websocket._web_ui_ws_connections
-    assert socket in websocket._web_ui_ws_connections[message['apiKey']]
->>>>>>> 53ce5d8a
+    assert socket in websocket._web_ui_ws_connections[message['apiKey']]