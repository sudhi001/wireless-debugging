"""
Tests the no authorization implementation of the user management interface class
Almost everything is hard coded, so we're just checking if those hard-coded
values are returned.

These are pretty trivial tests.
"""
import itertools

from user_management_interfaces import no_auth
from bottle import request, response
from tests.test_classes import DummySocket
<<<<<<< HEAD

=======
>>>>>>> 36c84afb

def test_get_login():
    """ Verify that the login UI doesn't exist, and that a blank HTML page is
        returned.
    """
    umi = no_auth.NoAuth()
    
    assert umi.get_login_ui() == ""


def test_user_logged_in():
    """ Verify that the no authorization user management interface doesn't care 
        about user logins and always returns true.
    """
    umi = no_auth.NoAuth()
    assert umi.is_user_logged_in(request)


def test_handle_login():
    """ Verify that the no authorization use management interface always lets 
        the user through.
    """
    umi = no_auth.NoAuth()
    assert umi.handle_login("", request, response) == (True, "")


def test_get_api_key():
    """ Verify that there are no api-keys being passed around in no
        authorization mode.
    """
    umi = no_auth.NoAuth()
    assert umi.get_api_key_for_user(request) == ""


def test_find_websockets():
    """ The only sort of non-trivial test, verifies that 
        find_associated_websockets says to broadcast to all websocket
        connections.
    """
    umi = no_auth.NoAuth()
    api_key = ""
    websockets = {
        'a': [DummySocket() for i in range(5)],
        'b': [DummySocket() for i in range(3)],
        'c': [DummySocket() for i in range(7)],
    }

    # The expected result is the concatenation of the above lists
<<<<<<< HEAD
    expected_result = itertools.chain(*[websocket for api_keys, websocket in 
                                        websockets.items()])
    
    destination_websockets = umi.find_associated_websockets(api_key, websockets)

    comparisons = zip(destination_websockets, expected_result)

    for websocket, excpected_websocket in comparisons:
        assert websocket == excpected_websocket
=======
    desired_result = []
    for api_keys, ws_lists in websockets.items():
        desired_result += ws_lists
    
    assert umi.find_associated_websockets(api_key, websockets) == desired_result
>>>>>>> 36c84afb
<|MERGE_RESOLUTION|>--- conflicted
+++ resolved
@@ -10,10 +10,7 @@
 from user_management_interfaces import no_auth
 from bottle import request, response
 from tests.test_classes import DummySocket
-<<<<<<< HEAD
 
-=======
->>>>>>> 36c84afb
 
 def test_get_login():
     """ Verify that the login UI doesn't exist, and that a blank HTML page is
@@ -62,7 +59,6 @@
     }
 
     # The expected result is the concatenation of the above lists
-<<<<<<< HEAD
     expected_result = itertools.chain(*[websocket for api_keys, websocket in 
                                         websockets.items()])
     
@@ -71,11 +67,4 @@
     comparisons = zip(destination_websockets, expected_result)
 
     for websocket, excpected_websocket in comparisons:
-        assert websocket == excpected_websocket
-=======
-    desired_result = []
-    for api_keys, ws_lists in websockets.items():
-        desired_result += ws_lists
-    
-    assert umi.find_associated_websockets(api_key, websockets) == desired_result
->>>>>>> 36c84afb
+        assert websocket == excpected_websocket