--- conflicted
+++ resolved
@@ -51,13 +51,6 @@
     """
     umi = no_auth.NoAuth()
     api_key = ""
-<<<<<<< HEAD
-    websockets = []
-    for i in range(5):
-        websockets.append(request.environ.get("wsgi.websocket"))
-        
-    assert umi.find_associated_websockets(api_key, websockets) == websockets
-=======
     websockets = {
         'a': [DummySocket() for i in range(5)],
         'b': [DummySocket() for i in range(3)],
@@ -68,6 +61,5 @@
     desired_result = []
     for api_keys, ws_lists in websockets.items():
         desired_result += ws_lists
-    
-    assert umi.find_associated_websockets(api_key, websockets) == desired_result
->>>>>>> 53ce5d8a
+
+    assert umi.find_associated_websockets(api_key, websockets) == desired_result